<<<<<<< HEAD
__VERSION__ = "1.3rc8"
=======
__VERSION__ = "1.2.5"
>>>>>>> 6dfb31c7
<|MERGE_RESOLUTION|>--- conflicted
+++ resolved
@@ -1,5 +1 @@
-<<<<<<< HEAD
-__VERSION__ = "1.3rc8"
-=======
-__VERSION__ = "1.2.5"
->>>>>>> 6dfb31c7
+__VERSION__ = "1.3.0"