<<<<<<< HEAD
__version__ = "1.6.6"
=======
__version__ = "1.6.5"
>>>>>>> 29d0ed30
__VERSION__ = __version__<|MERGE_RESOLUTION|>--- conflicted
+++ resolved
@@ -1,6 +1,2 @@
-<<<<<<< HEAD
-__version__ = "1.6.6"
-=======
-__version__ = "1.6.5"
->>>>>>> 29d0ed30
+__version__ = "1.6.7"
 __VERSION__ = __version__