<<<<<<< HEAD
__version__ = "1.6.0b8"
=======
__version__ = "1.5.2"
>>>>>>> b72d7739
<|MERGE_RESOLUTION|>--- conflicted
+++ resolved
@@ -1,5 +1,2 @@
-<<<<<<< HEAD
 __version__ = "1.6.0b8"
-=======
-__version__ = "1.5.2"
->>>>>>> b72d7739
+__VERSION__ = __version__