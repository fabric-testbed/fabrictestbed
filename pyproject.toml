[build-system]
requires = ["flit_core >=3.2,<4"]
build-backend = "flit_core.buildapi"

[project]
name = "fabrictestbed"
authors = [{name="Komal Thareja", email="kthare10@renci.org"}]
readme = "README.md"
license = {file = "LICENSE"}
classifiers = ["Programming Language :: Python :: 3",
               "License :: OSI Approved :: MIT License",
               "Operating System :: OS Independent"]
description = "FABRIC Python Client Library with CLI"
dynamic = ["version"]

keywords = ["Swagger", "FABRIC Python Client Library with CLI"]

requires-python = '>=3.9'
dependencies = [
    "click",
<<<<<<< HEAD
    "fabric-credmgr-client==1.6.0b9",
    "fabric-orchestrator-client==1.6.0b3",
=======
    "fabric-credmgr-client==1.5.2",
    "fabric-orchestrator-client==1.5.5",
>>>>>>> 259fbdfa
    "paramiko"
    ]

scripts = {"fabric-cli" = "fabrictestbed.cli.cli:cli"}

[project.optional-dependencies]
test = ["coverage>=4.0.3",
        "nose>=1.3.7",
        "pluggy>=0.3.1",
        "py>=1.4.31",
        "randomize>=0.13"
        ]

[project.urls]
Home = "https://fabric-testbed.net/"
Sources = "https://github.com/fabric-testbed/fabric-cli"


[tool.flit.module]
name = "fabrictestbed"<|MERGE_RESOLUTION|>--- conflicted
+++ resolved
@@ -18,13 +18,8 @@
 requires-python = '>=3.9'
 dependencies = [
     "click",
-<<<<<<< HEAD
-    "fabric-credmgr-client==1.6.0b9",
-    "fabric-orchestrator-client==1.6.0b3",
-=======
-    "fabric-credmgr-client==1.5.2",
-    "fabric-orchestrator-client==1.5.5",
->>>>>>> 259fbdfa
+    "fabric-credmgr-client==1.6.0rc0",
+    "fabric-orchestrator-client==1.6.0rc0",
     "paramiko"
     ]
 
